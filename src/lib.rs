//
// Copyright (c) 2022 ZettaScale Technology
//
// This program and the accompanying materials are made available under the
// terms of the Eclipse Public License 2.0 which is available at
// http://www.eclipse.org/legal/epl-2.0, or the Apache License, Version 2.0
// which is available at https://www.apache.org/licenses/LICENSE-2.0.
//
// SPDX-License-Identifier: EPL-2.0 OR Apache-2.0
//
// Contributors:
//   ZettaScale Zenoh Team, <zenoh@zettascale.tech>
//

use async_std::sync::Arc;
use log::debug;
use std::str::FromStr;
use tide::http::Mime;
use tide::{Request, Response, Server, StatusCode};
use zenoh::buf::ZBuf;
use zenoh::net::runtime::Runtime;
use zenoh::plugins::{Plugin, RunningPlugin, RunningPluginTrait, ZenohPlugin};
use zenoh::prelude::r#async::AsyncResolve;
use zenoh::prelude::*;
use zenoh::query::Reply;
use zenoh::Result as ZResult;
<<<<<<< HEAD
use zenoh::{prelude::r#async::*, Session};
=======
use zenoh::Session;
>>>>>>> 81da5923
use zenoh_core::{bail, zerror};

mod config;
use config::Config;

const DEFAULT_DIRECTORY_INDEX: &str = "index.html";

const GIT_VERSION: &str = git_version::git_version!(prefix = "v", cargo_prefix = "v");
lazy_static::lazy_static! {
    static ref LONG_VERSION: String = format!("{} built with {}", GIT_VERSION, env!("RUSTC_VERSION"));
<<<<<<< HEAD
    static ref DEFAULT_MIME: Mime = Mime::from_str(&Encoding::from(KnownEncoding::AppOctetStream).to_string()).unwrap();
=======
    static ref DEFAULT_MIME: Mime = Mime::from_str(KnownEncoding::AppOctetStream.into()).unwrap();
>>>>>>> 81da5923
}

pub struct WebServerPlugin;
impl ZenohPlugin for WebServerPlugin {}
impl Plugin for WebServerPlugin {
    type StartArgs = Runtime;
    type RunningPlugin = RunningPlugin;

    fn start(name: &str, runtime: &Self::StartArgs) -> ZResult<RunningPlugin> {
        env_logger::init();
        let runtime_conf = runtime.config.lock();
        let plugin_conf = runtime_conf
            .plugin(name)
            .ok_or_else(|| zerror!("Plugin `{}`: missing config", name))?;
        let conf: Config = serde_json::from_value(plugin_conf.clone())
            .map_err(|e| zerror!("Plugin `{}` configuration error: {}", name, e))?;
        async_std::task::spawn(run(runtime.clone(), conf));
        Ok(Box::new(WebServerPlugin))
    }

    const STATIC_NAME: &'static str = "webserver";
}
impl RunningPluginTrait for WebServerPlugin {
    fn config_checker(&self) -> zenoh::plugins::ValidationFunction {
        Arc::new(|name, _, _| {
            bail!(
                "Plugin `{}` doesn't support hot configuration changes",
                name
            )
        })
    }
    fn adminspace_getter<'a>(
        &'a self,
        _selector: &'a Selector<'a>,
        _plugin_status_key: &str,
    ) -> ZResult<Vec<zenoh::plugins::Response>> {
        Ok(Vec::new())
    }
}

zenoh_plugin_trait::declare_plugin!(WebServerPlugin);

async fn run(runtime: Runtime, conf: Config) {
    debug!("WebServer plugin {}", LONG_VERSION.as_str());

    let zenoh = Session::init(runtime, true, vec![], vec![]).res().await;

    let mut app = Server::with_state(Arc::new(zenoh));

    app.at("*").get(handle_request);

    if let Err(e) = app.listen(conf.http_port).await {
        log::error!("Unable to start http server for REST : {:?}", e);
    }
}

async fn handle_request(req: Request<Arc<Session>>) -> tide::Result<Response> {
    let session = req.state();

    // Reconstruct Selector from req.url() (no easier way...)
    let url = req.url();
    log::debug!("GET on {}", url);

    // Build corresponding Selector
    let path = url.path();
    let mut selector = String::with_capacity(url.as_str().len());
    selector.push_str(path.strip_prefix('/').unwrap_or(path));

    // if URL id a directory, append DirectoryIndex
    if selector.ends_with('/') {
        selector.push_str(DEFAULT_DIRECTORY_INDEX);
    }

    if let Some(q) = url.query() {
        selector.push('?');
        selector.push_str(q);
    }
    log::trace!("GET on {} => selector: {}", url, selector);

    // Check if selector's key expression is a single key (i.e. for a single resource)
    if selector.contains('*') {
        return Ok(bad_request(
            "The URL must correspond to 1 resource only (i.e. zenoh key expressions not supported)",
        ));
    }

    match zenoh_get(session, &selector).await {
        Ok(Some(value)) => Ok(response_with_value(value)),
        Ok(None) => {
            // Check if considering the URL as a directory, there is an existing "URL/DirectoryIndex" resource
            selector.push('/');
            selector.push_str(DEFAULT_DIRECTORY_INDEX);
            if let Ok(Some(_)) = zenoh_get(session, &selector).await {
                // In this case, we must reply a redirection to the URL as a directory
                Ok(redirect(&format!("{}/", url.path())))
            } else {
                Ok(not_found())
            }
        }
        Err(e) => Ok(internal_error(&e.to_string())),
    }
}

async fn zenoh_get(session: &Session, selector: &str) -> ZResult<Option<Value>> {
<<<<<<< HEAD
    let stream = session.get(selector).res().await?;
    Ok(stream
        .recv_async()
        .await?
        .sample
        .ok()
        .map(|sample| sample.value))
=======
    let replies = session.get(selector).res().await?;
    match replies.recv_async().await {
        Ok(Reply {
            sample: Ok(sample), ..
        }) => Ok(Some(sample.value)),
        Ok(Reply {
            sample: Err(value), ..
        }) => bail!("Zenoh get on {} returned the error: {}", selector, value),
        Err(_) => Ok(None),
    }
>>>>>>> 81da5923
}

fn response_with_value(value: Value) -> Response {
    let mime = Mime::from_str(&value.encoding.to_string()).unwrap_or_else(|_| DEFAULT_MIME.clone());
    response_ok(mime, value.payload)
}

fn bad_request(body: &str) -> Response {
    let mut res = Response::new(StatusCode::BadRequest);
    res.set_content_type(Mime::from_str("text/plain").unwrap());
    res.set_body(body);
    res
}

fn not_found() -> Response {
    Response::new(StatusCode::NotFound)
}

fn internal_error(body: &str) -> Response {
    let mut res = Response::new(StatusCode::InternalServerError);
    res.set_content_type(Mime::from_str("text/plain").unwrap());
    res.set_body(body);
    res
}

fn redirect(url: &str) -> Response {
    let mut res = Response::new(StatusCode::MovedPermanently);
    res.insert_header("Location", url);
    res
}

fn response_ok(content_type: Mime, payload: ZBuf) -> Response {
    let mut res = Response::new(StatusCode::Ok);
    res.set_content_type(content_type);
    res.set_body(&*payload.contiguous());
    res
}<|MERGE_RESOLUTION|>--- conflicted
+++ resolved
@@ -20,15 +20,9 @@
 use zenoh::buf::ZBuf;
 use zenoh::net::runtime::Runtime;
 use zenoh::plugins::{Plugin, RunningPlugin, RunningPluginTrait, ZenohPlugin};
-use zenoh::prelude::r#async::AsyncResolve;
-use zenoh::prelude::*;
 use zenoh::query::Reply;
 use zenoh::Result as ZResult;
-<<<<<<< HEAD
 use zenoh::{prelude::r#async::*, Session};
-=======
-use zenoh::Session;
->>>>>>> 81da5923
 use zenoh_core::{bail, zerror};
 
 mod config;
@@ -39,11 +33,7 @@
 const GIT_VERSION: &str = git_version::git_version!(prefix = "v", cargo_prefix = "v");
 lazy_static::lazy_static! {
     static ref LONG_VERSION: String = format!("{} built with {}", GIT_VERSION, env!("RUSTC_VERSION"));
-<<<<<<< HEAD
-    static ref DEFAULT_MIME: Mime = Mime::from_str(&Encoding::from(KnownEncoding::AppOctetStream).to_string()).unwrap();
-=======
     static ref DEFAULT_MIME: Mime = Mime::from_str(KnownEncoding::AppOctetStream.into()).unwrap();
->>>>>>> 81da5923
 }
 
 pub struct WebServerPlugin;
@@ -148,15 +138,6 @@
 }
 
 async fn zenoh_get(session: &Session, selector: &str) -> ZResult<Option<Value>> {
-<<<<<<< HEAD
-    let stream = session.get(selector).res().await?;
-    Ok(stream
-        .recv_async()
-        .await?
-        .sample
-        .ok()
-        .map(|sample| sample.value))
-=======
     let replies = session.get(selector).res().await?;
     match replies.recv_async().await {
         Ok(Reply {
@@ -167,7 +148,6 @@
         }) => bail!("Zenoh get on {} returned the error: {}", selector, value),
         Err(_) => Ok(None),
     }
->>>>>>> 81da5923
 }
 
 fn response_with_value(value: Value) -> Response {
